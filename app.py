from flask import Flask, request, jsonify, make_response, Response
from typing import Any, Dict, List, Tuple, Optional, Set
from scipy.stats import linregress
from scipy import interpolate
import numpy as np
from collections import defaultdict, deque, Counter
import re, math, threading
from dataclasses import dataclass, field
import xml.etree.ElementTree as ET

app = Flask(__name__)
app.config['JSON_SORT_KEYS'] = False
app.json.sort_keys = False

MAZE_CELLS = 16
CELL_CM = 16.0
MAZE_CM = MAZE_CELLS * CELL_CM  # 256.0
GOAL_CELLS = {(7, 7), (7, 8), (8, 7), (8, 8)}  # 0-indexed cells
MOUSE_SIZE_CM = 8.0
HALF_MOUSE = MOUSE_SIZE_CM / 2.0
START_XY = (CELL_CM / 2.0, CELL_CM / 2.0)  # (8,8) cm
TIME_BUDGET_MS = 300_000

DIR_VECT = {
    0: (0, 1),
    1: (1, 1),
    2: (1, 0),
    3: (1, -1),
    4: (0, -1),
    5: (-1, -1),
    6: (-1, 0),
    7: (-1, 1),
}

SQRT2 = math.sqrt(2.0)
HALF_STEP_CARD_CM = 8.0  # cardinal 8 cm
HALF_STEP_DIAG_CM = 11.3137085  # ~ sqrt(2)*8
# Base times (ms)
BASE_INPLACE_45 = 200
BASE_DEFAULT_AT_REST = 200
BASE_HALF_STEP_CARD = 500
BASE_HALF_STEP_DIAG = 600
BASE_CORNER_T = 700
BASE_CORNER_W = 1400

RED_POINTS = [
    (0.0, 0.00),
    (0.5, 0.10),
    (1.0, 0.20),
    (1.5, 0.275),
    (2.0, 0.35),
    (2.5, 0.40),
    (3.0, 0.45),
    (3.5, 0.475),
    (4.0, 0.50),
]

def bad_request(message: str):
    resp = make_response(jsonify({"error": message}), 400)
    resp.headers["Content-Type"] = "application/json"
    return resp

if __name__ == "__main__":
    # For local development only
    app.run()
    # app.run(host='0.0.0.0', port=3000, debug=False)

@app.route("/")
def root():
    return "OK", 200
@app.route("/trivia", methods=["GET"])
def trivia():
    res = {
        "answers": [
            3,  # zhb "Trivia!": How many challenges are there this year, which title ends with an exclamation mark?
            1,  # zhb "Ticketing Agent": What type of tickets is the ticketing agent handling?
            2,  # zhb "Blankety Blanks": How many lists and elements per list are included in the dataset you must impute?
            2,  # zhb "Princess Diaries": What's Princess Mia's cat name in the movie Princess Diaries?
            3,  # zhb "MST Calculation": What is the average number of nodes in a test case?
            4,  # zhb "Universal Bureau of Surveillance": Which singer did not have a James Bond theme song?
            4,  # zhb "Operation Safeguard": What is the smallest font size in our question?
            5,  # zhb "Capture The Flag": Which of these are anagrams of the challenge name?
            4,  # zhb "Filler 1": Where has UBS Global Coding Challenge been held before?
            3,  # zhb "Trading Formula": When comparing your answer to the correct answer, what precision level do you have to ensure your answer is precise to?
            3,  # zhb "Filler (Encore)": What are the Three Pillars of UBS?
            3,  # zhb chase the flag prefix
            4,  # zhb Snakes and Ladders Power Up!": Which is a definitive false statement for the earlier version inspiring this?
            1,  # zhb 14. "The Ink Archive": What's the ancient civilization that preces the octupusini in the ink archive?
            2,  # zhb 15. "CoolCode Hacker": What is the primary goal of an ethical hacker?
            1,  # zhb 16. "Fog-of-Wall": When you send a response to the challenge server, you need to specify an action type. How many possible action types are there?
            1,  # zhb 17. "Filler 2": What is the prize for winning this competition?
            2,  # zhb 18. "Duolingo Sorting": Which language is not in this question?
            2,  # zhb 19. "Sailing Club": What is the maximum number of individual bookings made at the sailing club (for any given dataset received)?
            1,  # zhb 20. "The Mage's Gambit": Which Tarot Card represents Klein Moretti in Lord of Mysteries?
            3,  # zhb 21. "2048": How big is the largest grid in the 2048 challenge?
            2,  # zhb 22. "Trading Bot": How many trades does the challenge require to execute?
            3,  # zhb 23. "Micro-Mouse": With zero momentum and the micro-mouse oriented along a cardinal axis (N, E, S, or W), how many legal move combinations are there?
            4,  # zhb 24. "Filler 3": In which of the following locations does UBS not have a branch office?
            2,  # zhb 25. "Filler 4 (Last one)": What was UBS's total comprehensive income for Q2 2025 (in USD)?
        ]
    }
    return jsonify(res), 200


@app.route('/The-Ink-Archive', methods=['POST'])
def ink_archive():
    return jsonify([
      {
        "path": [
          "Kelp Silk",
          "Amberback Shells",
          "Ventspice",
          "Kelp Silk"
        ],
        "gain": 7.249999999999934
      },
      {
        "path": [
          "Drift Kelp",
          "Sponge Flesh",
          "Saltbeads",
          "Drift Kelp"
        ],
        "gain": 18.80000000000002
      }
    ])

def parse_viewbox(root):
    vb = root.attrib.get('viewBox') or root.attrib.get('viewbox')
    if not vb:
        raise ValueError('SVG missing viewBox')
    parts = [float(p) for p in vb.replace(',', ' ').split()]
    if len(parts) != 4:
        raise ValueError('Invalid viewBox')
    _, _, w, h = parts
    # Squares are size 32 by spec
    width = int(round(w / 32.0))
    height = int(round(h / 32.0))
    if width <= 0 or height <= 0:
        raise ValueError('Invalid board size')
    return width, height

def coord_to_square(x, y, width, height):
    # Each square center at (c*32+16, r*32+16) with r from top=0
    col = int(round((x - 16.0) / 32.0))
    row_top = int(round((y - 16.0) / 32.0))
    # Clamp to grid just in case of tiny float drift
    col = max(0, min(width - 1, col))
    row_top = max(0, min(height - 1, row_top))
    row_from_bottom = (height - 1) - row_top
    if row_from_bottom % 2 == 0:
        # left -> right
        n = row_from_bottom * width + (col + 1)
    else:
        # right -> left
        n = row_from_bottom * width + (width - col)
    return n

def parse_jumps(root, width, height):
    ns_agnostic = []
    for el in root.iter():
        tag = el.tag
        if isinstance(tag, str) and tag.endswith('line'):
            ns_agnostic.append(el)

    jumps = {}
    for line in ns_agnostic:
        attrs = line.attrib
        # Only consider likely jump lines; prefer ones with marker-end or green/red stroke
        stroke = (attrs.get('stroke') or '').strip().lower()
        marker_end = attrs.get('marker-end') or attrs.get('markerEnd')
        if not (marker_end or stroke in ('green', 'red', '#008000', '#00ff00', '#ff0000', '#f00')):
            # Skip decorative lines if any
            continue
        try:
            x1 = float(attrs['x1']); y1 = float(attrs['y1'])
            x2 = float(attrs['x2']); y2 = float(attrs['y2'])
        except Exception:
            continue
        s = coord_to_square(x1, y1, width, height)
        e = coord_to_square(x2, y2, width, height)
        if s == e:
            continue
        # By convention x1,y1 -> x2,y2 (arrow at end). No conflicts per problem.
        jumps[s] = e
    return jumps

def apply_move(pos, face, power_mode, N, jumps):
    # pos: 0..N
    if power_mode:
        # Power-of-two die: 1->2, 2->4, ..., 6->64
        move = 2 ** face
        next_power = False if face == 1 else True
    else:
        move = face
        next_power = True if face == 6 else False
    newpos = pos + move
    if newpos > N:
        newpos = N - (newpos - N)
    if newpos in jumps:
        newpos = jumps[newpos]
    return newpos, next_power

def bfs_best_path(N, jumps):
    # Single-player BFS from (0, regular) to reach N with minimal moves
    from collections import deque
    start = (0, False)
    q = deque([start])
    parent = {start: None}
    used_face = {}
    while q:
        state = q.popleft()
        pos, power = state
        if pos == N:
            # reconstruct
            faces = []
            cur = state
            while parent[cur] is not None:
                faces.append(used_face[cur])
                cur = parent[cur]
            faces.reverse()
            return faces
        for face in (1, 2, 3, 4, 5, 6):
            np, npower = apply_move(pos, face, power, N, jumps)
            nxt = (np, npower)
            if nxt not in parent:
                parent[nxt] = state
                used_face[nxt] = face
                q.append(nxt)
    return []  # Shouldn't happen

def choose_stall_face(pos, power, N, jumps):
    # Choose a die (1..6) that avoids reaching N and minimizes advancement
    best = None
    best_key = None
    all_reach_N = True
    candidates = []
    for face in (1, 2, 3, 4, 5, 6):
        np, npower = apply_move(pos, face, power, N, jumps)
        reach = (np == N)
        if not reach:
            all_reach_N = False
        # Key: prefer not reaching N, smaller position, prefer staying/returning to regular
        # Power preference: favor regular (False)
        power_penalty = 1 if npower else 0
        key = (reach, np, power_penalty, face)  # lexicographic
        candidates.append((key, face, np, npower))
    # If possible, avoid reaching N
    if not all_reach_N:
        candidates = [c for c in candidates if not c[0][0]]
    # Sort by minimal position; among ties, favor regular mode, then smaller face
    candidates.sort(key=lambda c: (c[0][1], c[0][2], c[1]))
    # Extra bias: if current power is False, avoid face=6 unless necessary
    for c in candidates:
        _, face, np, npower = c
        if not power and face == 6:
            continue
        best = face
        break
    if best is None:
        best = candidates[0][1]
    return best

@app.route('/slpu', methods=['POST'])
def slpu():
    try:
        svg_text = request.data.decode('utf-8', errors='ignore')
        root = ET.fromstring(svg_text)
        width, height = parse_viewbox(root)
        N = width * height
        jumps = parse_jumps(root, width, height)

        # Plan P2 fastest path ignoring P1
        p2_faces = bfs_best_path(N, jumps)

        # Interleave with P1 stall moves so P2 wins on the last move
        pos1, pow1 = 0, False
        pos2, pow2 = 0, False
        out_faces = []
        for f2 in p2_faces:
            # P1 move (stall)
            f1 = choose_stall_face(pos1, pow1, N, jumps)
            pos1, pow1 = apply_move(pos1, f1, pow1, N, jumps)
            out_faces.append(str(f1))
            if pos1 == N:
                # Extremely unlikely due to stalling, but if it happens,
                # try a different face by picking the next best that avoids N.
                # Rewind last choice and pick alternative.
                # Build alternative set
                alt = None
                for face in (1, 2, 3, 4, 5, 6):
                    if face == f1:
                        continue
                    np, npower = apply_move(out_faces and pos1 - 0 or 0, face, pow1, N, jumps)  # not perfect, but safe guard
                    if np != N:
                        alt = face
                        break
                if alt is not None:
                    # revert last
                    out_faces.pop()
                    # recompute pos1/pow1 with alt from previous true state
                    # We need the previous state; easiest fix: recompute from start up to now minus this P1 move
                    pos1_r, pow1_r = 0, False
                    steps = (len(out_faces) // 2)  # completed pairs so far
                    # replay previous pairs to recover state
                    pi = 0
                    for i in range(steps):
                        # P1 faces at even indices
                        f1_prev = int(out_faces[2*i])
                        pos1_r, pow1_r = apply_move(pos1_r, f1_prev, pow1_r, N, jumps)
                        # P2 faces at odd indices
                        f2_prev = int(out_faces[2*i + 1])
                        pos2, pow2 = apply_move(pos2, f2_prev, pow2, N, jumps)
                    # now apply alt
                    pos1, pow1 = apply_move(pos1_r, alt, pow1_r, N, jumps)
                    out_faces.append(str(alt))
                else:
                    # fallback: keep it; P1 wins (worst-case), but this should not occur
                    pass

            # P2 move
            pos2, pow2 = apply_move(pos2, f2, pow2, N, jumps)
            out_faces.append(str(f2))
            if pos2 == N:
                break

        seq = ''.join(out_faces)
        resp_svg = f'<svg xmlns="http://www.w3.org/2000/svg"><text>{seq}</text></svg>'
        return Response(resp_svg, mimetype='image/svg+xml')
    except Exception:
        # Minimal safe fallback
        resp_svg = '<svg xmlns="http://www.w3.org/2000/svg"><text>111111</text></svg>'
        return Response(resp_svg, mimetype='image/svg+xml')
<<<<<<< HEAD
    
def lerp(a: float, b: float, t: float) -> float:
    return a + (b - a) * t

def reduction_from_meff(m_eff: float) -> float:
    m = max(0.0, min(4.0, m_eff))
    for i in range(len(RED_POINTS) - 1):
        x0, y0 = RED_POINTS[i]
        x1, y1 = RED_POINTS[i + 1]
        if x0 <= m <= x1:
            if x1 == x0:
                return y0
            return lerp(y0, y1, (m - x0) / (x1 - x0))
    return RED_POINTS[-1][1]

def round_ms(x: float) -> int:
    return int(round(x))

# Empty maze with outer walls
@dataclass
class Maze:
    cells_x: int = MAZE_CELLS
    cells_y: int = MAZE_CELLS
    cell_cm: float = CELL_CM
    def is_inside(self, x: float, y: float) -> bool:
        return 0.0 + HALF_MOUSE <= x <= MAZE_CM - HALF_MOUSE and 0.0 + HALF_MOUSE <= y <= MAZE_CM - HALF_MOUSE

    # Sensor: 5 rays relative to heading: -90,-45,0,45,90 deg; returns 0/1 if wall within 12cm
    def sensor_hits(self, x: float, y: float, heading_step: int) -> List[int]:
        angles_deg = [-90, -45, 0, 45, 90]
        res = []
        for ang in angles_deg:
            hs = (heading_step + (ang // 45)) % 8
            dx, dy = DIR_VECT[hs]
            vx = dx / (abs(dx) if dx != 0 else 1)
            vy = dy / (abs(dy) if dy != 0 else 1)
            # Normalize step to unit-ish vector (axis-aligned or diag)
            if dx != 0 and dy != 0:
                nx = dx / SQRT2
                ny = dy / SQRT2
            else:
                nx = float(dx)
                ny = float(dy)

            # Raycast to perimeter up to 12cm
            max_r = 12.0
            step = 0.5  # cm
            hit = 0
            r = 0.0
            while r <= max_r:
                px = x + nx * r
                py = y + ny * r
                if not self.is_inside(px, py):
                    hit = 1
                    break
                r += step
            res.append(hit)
        return res

    def in_goal_interior(self, x: float, y: float) -> bool:
        # Goal 2x2 block centered cells: [7,8]x[7,8]; require footprint entirely inside outer boundary
        min_x = 7 * CELL_CM
        max_x = 9 * CELL_CM
        min_y = 7 * CELL_CM
        max_y = 9 * CELL_CM
        # Exclude the outer boundary; include interior shared edges
        return (min_x + HALF_MOUSE) < x < (max_x - HALF_MOUSE) and (min_y + HALF_MOUSE) < y < (max_y - HALF_MOUSE)

    def at_start_center(self, x: float, y: float) -> bool:
        return abs(x - START_XY[0]) < 1e-6 and abs(y - START_XY[1]) < 1e-6


# Game state
@dataclass
class MouseState:
    x: float = START_XY[0]
    y: float = START_XY[1]
    heading_step: int = 0  # 0=N
    momentum: int = 0  # -4 to 4


@dataclass
class ChallengeState:
    game_uuid: str
    maze: Maze = field(default_factory=Maze)
    mouse: MouseState = field(default_factory=MouseState)
    run: int = 0
    run_time_ms: int = 0
    best_time_ms: Optional[int] = None
    total_time_ms: int = 0
    goal_reached: bool = False
    crashed: bool = False
    ended: bool = False
    # For controller
    controller_initialized: bool = False


state_lock = threading.Lock()
games: Dict[str, ChallengeState] = {}


def get_game(game_uuid: str) -> ChallengeState:
    with state_lock:
        g = games.get(game_uuid)
        if not g:
            g = ChallengeState(game_uuid=game_uuid)
            games[game_uuid] = g
        return g

# Physics
def clamp_momentum(m: int) -> int:
    return max(-4, min(4, m))

def illegal_reverse_accel(m_in: int, token: str) -> bool:
    if token.startswith("F2") and m_in < 0:
        return True
    if token.startswith("V2") and m_in > 0:
        return True
    return False

def token_is_rotation(token: str) -> bool:
    return token in ("L", "R")

def token_is_moving_rotation(token: str) -> bool:
    if len(token) == 2:
        a, b = token[0], token[1]
        return a in ("F", "V", "B") and b in ("L", "R") and token in (
            "F0L", "F0R", "F1L", "F1R", "F2L", "F2R", "V0L", "V0R", "V1L", "V1R", "V2L", "V2R", "BBL", "BBR",
        )
    if len(token) == 3:
        return token in ("BBL", "BBR")
    return False

def token_is_corner(token: str) -> bool:
    # (F0|F1|F2|V0|V1|V2)(L|R)(T|W)[(L|R)]
    if not token:
        return False
    if token[0] not in ("F", "V"):
        return False
    if len(token) < 3:
        return False
    if token[1] not in ("0", "1", "2"):
        return False
    if token[2] not in ("L", "R"):
        return False
    if len(token) >= 4 and token[3] not in ("T", "W"):
        return False
    if len(token) == 5 and token[4] not in ("L", "R"):
        return False
    return len(token) in (4, 5)

def heading_is_cardinal(h: int) -> bool:
    return h % 2 == 0

def move_half_step_distance(h: int) -> Tuple[float, int]:
    if heading_is_cardinal(h):
        return HALF_STEP_CARD_CM, BASE_HALF_STEP_CARD
    else:
        return HALF_STEP_DIAG_CM, BASE_HALF_STEP_DIAG

def apply_translation(maze: Maze, mouse: MouseState, dist_cm: float) -> bool:
    # Simple straight-line move by dist along heading
    # crash if exits perimeter
    dx, dy = DIR_VECT[mouse.heading_step]
    if dx != 0 and dy != 0:
        nx = dx / SQRT2
        ny = dy / SQRT2
    else:
        nx = float(dx)
        ny = float(dy)
    step = 1.0 
    remaining = dist_cm
    while remaining > 0.0:
        d = min(step, remaining)
        nxp = mouse.x + nx * d
        nyp = mouse.y + ny * d
        if not maze.is_inside(nxp, nyp):
            return False
        mouse.x = nxp
        mouse.y = nyp
        remaining -= d
    return True

def rotate_in_place(mouse: MouseState, token: str) -> None:
    if token == "L":
        mouse.heading_step = (mouse.heading_step - 1) % 8
    else:
        mouse.heading_step = (mouse.heading_step + 1) % 8

def corner_apply_heading(mouse: MouseState, lr: str, end_lr: Optional[str]) -> None:
    # Corner is a 90° turn (L or R), optional extra 45° end rotation
    if lr == "L":
        mouse.heading_step = (mouse.heading_step - 2) % 8
    else:
        mouse.heading_step = (mouse.heading_step + 2) % 8
    if end_lr:
        if end_lr == "L":
            mouse.heading_step = (mouse.heading_step - 1) % 8
        else:
            mouse.heading_step = (mouse.heading_step + 1) % 8

def adjust_momentum(m_in: int, token: str) -> int:
    t = token
    if t.startswith("BB"):
        if m_in > 0:
            return max(0, m_in - 2)
        elif m_in < 0:
            return min(0, m_in + 2)
        else:
            return 0
    if t[0] == "F":
        if t[1] == "0":
            if m_in > 0:
                return m_in - 1
            elif m_in < 0:
                return m_in + 1
            else:
                return 0
        elif t[1] == "1":
            return m_in
        elif t[1] == "2":
            return clamp_momentum(m_in + 1)
    if t[0] == "V":
        if t[1] == "0":
            if m_in > 0:
                return m_in - 1
            elif m_in < 0:
                return m_in + 1
            else:
                return 0
        elif t[1] == "1":
            return m_in
        elif t[1] == "2":
            return clamp_momentum(m_in - 1)
    return m_in

def signed_dir(token: str) -> Optional[int]:
    if token.startswith("F"):
        return 1
    if token.startswith("V"):
        return -1
    if token.startswith("BB"):
        return 1 if token == "BB" else None
    return None

def meff(m_in: int, m_out: int) -> float:
    return (abs(m_in) + abs(m_out)) / 2.0

def add_time(g: ChallengeState, ms: int, run_started: bool) -> None:
    g.total_time_ms += ms
    if run_started:
        g.run_time_ms += ms

def run_started(g: ChallengeState) -> bool:
    # Start counting when leaving center of start cell
    return not g.maze.at_start_center(g.mouse.x, g.mouse.y)

def on_reach_goal_if_any(g: ChallengeState) -> None:
    if g.goal_reached:
        return
    if g.maze.in_goal_interior(g.mouse.x, g.mouse.y) and g.mouse.momentum == 0:
        g.goal_reached = True
        # best_time_ms update
        if g.best_time_ms is None or g.run_time_ms < g.best_time_ms:
            g.best_time_ms = g.run_time_ms

def check_new_run(g: ChallengeState) -> None:
    # When at center start with momentum 0
    if g.maze.at_start_center(g.mouse.x, g.mouse.y) and g.mouse.momentum == 0:
        # If this is after a non-zero run_time, a new run starts
        # Always reset on exact start pose
        g.run += 1
        g.run_time_ms = 0
        g.goal_reached = False

def process_instruction(g: ChallengeState, token: str) -> None:
    if g.crashed or g.ended:
        return

    # Empty/invalid token -> crash
    valid_prefixes = ("F0", "F1", "F2", "V0", "V1", "V2", "BB", "L", "R")
    if not token or (not token_is_corner(token) and not token_is_moving_rotation(token) and token not in valid_prefixes):
        g.crashed = True
        return

    # Time budget guard
    if g.total_time_ms >= TIME_BUDGET_MS:
        g.ended = True
        return

    run_is_started = run_started(g)

    # In-place rotations
    if token_is_rotation(token):
        if g.mouse.momentum != 0:
            g.crashed = True
            return
        rotate_in_place(g.mouse, token)
        # Add base time, but not to run_time_ms if still at start center
        add_time(g, BASE_INPLACE_45, run_is_started)
        return

    # Moving rotations (translation + 45 end rotation)
    if token_is_moving_rotation(token):
        # Normalize to components
        trans = token[:2] if token != "BBL" and token != "BBR" else "BB"
        endr = token[-1]  # 'L' or 'R'
        # Legality: compute momentum change and m_eff <= 1
        if illegal_reverse_accel(g.mouse.momentum, trans):
            g.crashed = True
            return
        m_out = adjust_momentum(g.mouse.momentum, trans)
        eff = meff(g.mouse.momentum, m_out)
        if eff > 1.0:
            g.crashed = True
            return

        # Translation
        # BB translation: if |m_in|>0, still moves one half-step towards momentum's direction
        # Otherwise default action at rest
        if trans == "BB":
            if abs(g.mouse.momentum) == 0:
                add_time(g, BASE_DEFAULT_AT_REST, run_is_started)
                g.mouse.momentum = 0
                return
            # Move one half-step in direction of current momentum heading sign
            dist_cm, base_t = move_half_step_distance(g.mouse.heading_step)
            red = reduction_from_meff(eff)
            ms = round_ms(base_t * (1.0 - red))
            ok = apply_translation(g.maze, g.mouse, dist_cm)
            if not ok:
                g.crashed = True
                return
            add_time(g, ms, True)
            # Momentum update after translation
            g.mouse.momentum = m_out
            # End rotation free
            rotate_in_place(g.mouse, endr)
            on_reach_goal_if_any(g)
            return
        else:
            # F?/V? translation: move one half-step along current heading
            dist_cm, base_t = move_half_step_distance(g.mouse.heading_step)
            red = reduction_from_meff(eff)
            ms = round_ms(base_t * (1.0 - red))
            ok = apply_translation(g.maze, g.mouse, dist_cm)
            if not ok:
                g.crashed = True
                return
            add_time(g, ms, True)
            # Momentum update
            g.mouse.momentum = m_out
            # End rotation free
            rotate_in_place(g.mouse, endr)
            on_reach_goal_if_any(g)
            return

    # Corner turns
    if token_is_corner(token):
        # Parse: a b c [d] => (F/V)(0/1/2)(L/R)(T/W)[(L/R)]
        a, b, c, d, e = token[0], token[1], token[2], token[3], token[4] if len(token) == 5 else None
        # Constraints
        if not heading_is_cardinal(g.mouse.heading_step):
            g.crashed = True
            return
        # Direction agreement
        curt_dir = 1 if g.mouse.momentum >= 0 else -1 if g.mouse.momentum < 0 else 0
        tok_dir = 1 if a == "F" else -1
        if curt_dir != 0 and curt_dir != tok_dir:
            g.crashed = True
            return
        if illegal_reverse_accel(g.mouse.momentum, a + b):
            g.crashed = True
            return
        m_out = adjust_momentum(g.mouse.momentum, a + b)
        eff = meff(g.mouse.momentum, m_out)
        limit = 1.0 if d == "T" else 2.0
        if eff > limit:
            g.crashed = True
            return
        base = BASE_CORNER_T if d == "T" else BASE_CORNER_W
        red = reduction_from_meff(eff)
        ms = round_ms(base * (1.0 - red))
        # Approximate arc: move center by quarter-circle chord length to next half-step corner
        # For empty maze with only perimeter, we assume arc stays inside bounds
        # Advance center to the next cell corner approximately:
        # Move half cell in the perpendicular axis (tight ~8 cm radius arc).
        # Use a small segmented move to stay within bounds.
        segs = 8
        ang_delta = (math.pi / 2) / segs
        radius = CELL_CM / 2.0 if d == "T" else CELL_CM  # 8 cm or 16 cm
        # Starting at heading cardinal; orbit center along arc with center offset to inside corner
        # Approximate by step-wise translation inside bounds
        # Given simplicity and empty maze, we just ensure perimeter not crossed:
        ok = True
        # Emulate a short move within current cell bounds
        # Use small epsilon moves towards the corner
        step_cm = max(1.0, radius / segs)
        for _ in range(segs):
            if not apply_translation(g.maze, g.mouse, step_cm):
                ok = False
                break
        if not ok:
            g.crashed = True
            return
        # Apply heading change
        corner_apply_heading(g.mouse, c, e)
        add_time(g, ms, True)
        g.mouse.momentum = m_out
        on_reach_goal_if_any(g)
        return

    # Plain translations and braking
    t = token
    # Opposite-direction accel rule
    if illegal_reverse_accel(g.mouse.momentum, t):
        g.crashed = True
        return

    # BB at rest -> default action
    if t == "BB" and abs(g.mouse.momentum) == 0:
        add_time(g, BASE_DEFAULT_AT_REST, run_is_started)
        return

    # BB with |m|>0: still moves one half-step toward momentum direction
    if t == "BB" and abs(g.mouse.momentum) > 0:
        dist_cm, base_t = move_half_step_distance(g.mouse.heading_step)
        m_out = adjust_momentum(g.mouse.momentum, t)
        eff = meff(g.mouse.momentum, m_out)
        red = reduction_from_meff(eff)
        ms = round_ms(base_t * (1.0 - red))
        ok = apply_translation(g.maze, g.mouse, dist_cm)
        if not ok:
            g.crashed = True
            return
        add_time(g, ms, True)
        g.mouse.momentum = m_out
        on_reach_goal_if_any(g)
        return

    # F?/V? translation: move one half-step in current heading
    if t[0] in ("F", "V") and t[1] in ("0", "1", "2"):
        m_out = adjust_momentum(g.mouse.momentum, t)
        eff = meff(g.mouse.momentum, m_out)
        dist_cm, base_t = move_half_step_distance(g.mouse.heading_step)
        red = reduction_from_meff(eff)
        ms = round_ms(base_t * (1.0 - red))
        ok = apply_translation(g.maze, g.mouse, dist_cm)
        if not ok:
            g.crashed = True
            return
        add_time(g, ms, True)
        g.mouse.momentum = m_out
        on_reach_goal_if_any(g)
        return

    # Otherwise unrecognized -> crash
    g.crashed = True

def apply_thinking_time(g: ChallengeState, instructions: List[str]) -> None:
    if instructions:
        add_time(g, 50, run_started(g))

def simulate_batch(g: ChallengeState, instructions: List[str], end_flag: bool) -> None:
    if g.crashed or g.ended:
        return
    if end_flag:
        g.ended = True
        return
    # Empty or invalid instruction array -> crash
    if instructions is None or not isinstance(instructions, list):
        g.crashed = True
        return
    if len(instructions) == 0:
        g.crashed = True
        return

    apply_thinking_time(g, instructions)

    for token in instructions:
        if g.crashed or g.ended:
            break
        process_instruction(g, token)

    # Time budget end
    if g.total_time_ms >= TIME_BUDGET_MS:
        g.ended = True

    # New run if at start center with momentum 0
    if not g.crashed and not g.ended:
        if g.maze.at_start_center(g.mouse.x, g.mouse.y) and g.mouse.momentum == 0:
            # Start a new run
            g.run += 1
            g.run_time_ms = 0
            g.goal_reached = False

# Controller
def controller_plan(g: ChallengeState, sensed: List[int]) -> List[str]:
    # Simple left-hand-ish: prefer left turn if clear, else straight, else right; brake to stop before rotating
    instr: List[str] = []

    if g.goal_reached:
        # Stop after reaching goal
        return ["BB", "BB"]

    front = sensed[2]
    left = sensed[0]
    right = sensed[4]

    if g.mouse.momentum < 0:
        # Decelerate to 0 before any forward accel
        instr.append("V0")
        return instr

    # If blocked ahead, stop then rotate left
    if front == 1:
        if g.mouse.momentum > 0:
            instr.append("BB")
            return instr
        # Rotate left 90° at rest
        instr.extend(["L", "L"])
        return instr

    # Prefer left if clear: rotate then go
    if left == 0 and g.mouse.momentum == 0:
        instr.extend(["L", "L"])
        return instr

    # Go straight; accelerate to +2, then hold
    if g.mouse.momentum < 2:
        instr.append("F2")
    else:
        instr.append("F1")

    return instr

@app.route("/micro-mouse", methods=["POST"])
def micro_mouse():
    payload = request.get_json(force=True, silent=True) or {}

    game_uuid = payload.get("game_uuid")
    if not game_uuid or not isinstance(game_uuid, str):
        return jsonify({"error": "game_uuid required"}), 400

    g = get_game(game_uuid)

    if payload.get("end") is True:
        g.ended = True
        # Scoring
        score_time = None
        if g.best_time_ms is not None:
            score_time = g.best_time_ms + (g.total_time_ms / 30.0)
        return jsonify({
            "instructions": [],
            "end": True,
            "score_time": score_time,
        })

    sensor_data = payload.get("sensor_data")
    if not isinstance(sensor_data, list) or len(sensor_data) != 5:
        sensor_data = g.maze.sensor_hits(g.mouse.x, g.mouse.y, g.mouse.heading_step)

    instructions = payload.get("instructions")
    if instructions is not None:
        if payload.get("end") is True:
            g.ended = True
        else:
            simulate_batch(g, instructions, False)

    on_reach_goal_if_any(g)

    next_instr = controller_plan(g, sensor_data)

    if g.crashed:
        return jsonify({
            "instructions": [],
            "end": True,
            "crash": True
        })

    if g.total_time_ms >= TIME_BUDGET_MS:
        g.ended = True
        score_time = None
        if g.best_time_ms is not None:
            score_time = g.best_time_ms + (g.total_time_ms / 30.0)
        return jsonify({
            "instructions": [],
            "end": True,
            "score_time": score_time,
        })

    return jsonify({
        "instructions": next_instr,
        "end": False
    })
=======

        # =========================
# Duolingo Sort - Utilities
# =========================

ROMAN_SYMBOLS = {
    'I': 1,
    'V': 5,
    'X': 10,
    'L': 50,
    'C': 100,
    'D': 500,
    'M': 1000,
}

ROMAN_SUBTRACTIVES = {
    'IV': 4,
    'IX': 9,
    'XL': 40,
    'XC': 90,
    'CD': 400,
    'CM': 900,
}

def int_to_roman(value: int) -> str:
    if value <= 0 or value >= 4000:
        raise ValueError("Roman numerals support 1..3999")
    numerals = [
        (1000, 'M'), (900, 'CM'), (500, 'D'), (400, 'CD'),
        (100, 'C'), (90, 'XC'), (50, 'L'), (40, 'XL'),
        (10, 'X'), (9, 'IX'), (5, 'V'), (4, 'IV'), (1, 'I'),
    ]
    result = []
    remaining = value
    for amount, symbol in numerals:
        count = remaining // amount
        if count:
            result.append(symbol * count)
            remaining -= amount * count
        if remaining == 0:
            break
    return ''.join(result)

def roman_to_int(token: str) -> Optional[int]:
    tok = token.upper()
    if not re.fullmatch(r'[IVXLCDM]+', tok):
        return None
    index = 0
    total = 0
    while index < len(tok):
        if index + 1 < len(tok) and tok[index:index+2] in ROMAN_SUBTRACTIVES:
            total += ROMAN_SUBTRACTIVES[tok[index:index+2]]
            index += 2
        else:
            value = ROMAN_SYMBOLS.get(tok[index])
            if value is None:
                return None
            total += value
            index += 1
    # Validate canonical form by re-encoding
    if total <= 0 or total >= 4000:
        return None
    if int_to_roman(total) != tok:
        return None
    return total

def is_cjk(token: str) -> bool:
    for ch in token:
        code = ord(ch)
        if (
            0x3400 <= code <= 0x4DBF or
            0x4E00 <= code <= 0x9FFF or
            0xF900 <= code <= 0xFAFF
        ):
            return True
    return False

def detect_chinese_variant(token: str) -> Optional[str]:
    if not is_cjk(token):
        return None
    trad_markers = sum(ch in set('萬億兩') for ch in token)
    simp_markers = sum(ch in set('万亿两') for ch in token)
    if trad_markers > simp_markers:
        return 'zh_trad'
    if simp_markers > trad_markers:
        return 'zh_simp'
    # Default to traditional if ambiguous but CJK
    return 'zh_trad'

EN_UNITS = {
    'zero': 0, 'one': 1, 'two': 2, 'three': 3, 'four': 4,
    'five': 5, 'six': 6, 'seven': 7, 'eight': 8, 'nine': 9,
    'ten': 10, 'eleven': 11, 'twelve': 12, 'thirteen': 13, 'fourteen': 14,
    'fifteen': 15, 'sixteen': 16, 'seventeen': 17, 'eighteen': 18, 'nineteen': 19,
}
EN_TENS = {
    'twenty': 20, 'thirty': 30, 'forty': 40, 'fifty': 50,
    'sixty': 60, 'seventy': 70, 'eighty': 80, 'ninety': 90,
}
EN_SCALES = {
    'hundred': 100,
    'thousand': 1000,
    'million': 1000000,
    'billion': 1000000000,
}

def english_to_int(token: str) -> Optional[int]:
    s = token.lower().strip()
    s = s.replace(',', ' ')
    s = s.replace('-', ' ')
    # plural scales to singular
    s = re.sub(r'\b(hundreds)\b', 'hundred', s)
    s = re.sub(r'\b(thousands)\b', 'thousand', s)
    s = re.sub(r'\b(millions)\b', 'million', s)
    s = re.sub(r'\b(billions)\b', 'billion', s)
    # articles and filler
    s = re.sub(r'\b(and)\b', ' ', s)
    s = re.sub(r'\b(a|an)\b', 'one', s)
    s = re.sub(r'\s+', ' ', s)
    if not s:
        return None
    parts = s.split(' ')
    valid_words = set(EN_UNITS) | set(EN_TENS) | set(EN_SCALES)
    for w in parts:
        if w and w not in valid_words:
            return None
    total = 0
    current = 0
    for word in parts:
        if not word:
            continue
        if word in EN_UNITS:
            current += EN_UNITS[word]
        elif word in EN_TENS:
            current += EN_TENS[word]
        elif word == 'hundred':
            if current == 0:
                current = 1
            current *= 100
        else:
            scale = EN_SCALES[word]
            total += current * scale
            current = 0
    total += current
    if total < 0:
        return None
    return total

# German dictionaries
DE_UNITS = {
    'null': 0, 'eins': 1, 'ein': 1, 'eine': 1, 'einen': 1, 'einem': 1, 'einer': 1, 'eines': 1,
    'zwei': 2, 'drei': 3, 'vier': 4,
    'fuenf': 5, 'fünf': 5, 'sechs': 6, 'sieben': 7, 'acht': 8, 'neun': 9,
    'zehn': 10, 'elf': 11, 'zwoelf': 12, 'zwölf': 12,
}
DE_TEENS = {
    'dreizehn': 13, 'vierzehn': 14, 'fuenfzehn': 15, 'fünfzehn': 15,
    'sechzehn': 16, 'siebzehn': 17, 'achtzehn': 18, 'neunzehn': 19,
}
DE_TENS = {
    'zwanzig': 20, 'dreissig': 30, 'dreißig': 30, 'vierzig': 40,
    'fuenfzig': 50, 'fünfzig': 50, 'sechzig': 60, 'siebzig': 70,
    'achtzig': 80, 'neunzig': 90,
}

def normalize_german(s: str) -> str:
    s = s.lower().strip()
    s = s.replace('ß', 'ss')
    return s

def parse_german_below_thousand(s: str) -> Optional[int]:
    s = s.replace(' ', '').replace('-', '')
    # Handle hundreds
    if 'hundert' in s:
        idx = s.find('hundert')
        left = s[:idx]
        right = s[idx + len('hundert'):]
        if left == '':
            hundreds = 100
        else:
            if left in DE_UNITS:
                hundreds = DE_UNITS[left] * 100
            else:
                # left may itself be a compound like 'zweiunddrei' (unlikely), reject
                return None
        rest = 0
        if right:
            parsed = parse_german_below_hundred(right)
            if parsed is None:
                return None
            rest = parsed
        return hundreds + rest
    # Else below 100
    return parse_german_below_hundred(s)

def parse_german_below_hundred(s: str) -> Optional[int]:
    s = s.replace(' ', '').replace('-', '')
    if not s:
        return 0
    # direct matches
    if s in DE_UNITS:
        return DE_UNITS[s]
    if s in DE_TEENS:
        return DE_TEENS[s]
    if s in DE_TENS:
        return DE_TENS[s]
    # pattern unit + 'und' + tens
    if 'und' in s:
        parts = s.split('und')
        if len(parts) != 2:
            return None
        unit_part, tens_part = parts
        if tens_part in DE_TENS and unit_part in DE_UNITS:
            return DE_TENS[tens_part] + DE_UNITS[unit_part]
        return None
    return None

def german_to_int(token: str) -> Optional[int]:
    s = normalize_german(token)
    if not s:
        return None
    # Large scales right-to-left
    total = 0
    remainder = s
    # millions
    for key in ['millionen', 'million']:
        if key in remainder:
            idx = remainder.find(key)
            left = remainder[:idx].strip().replace('-', '')
            remainder = remainder[idx + len(key):].strip()
            mult = 1 if left == '' else parse_german_below_thousand(left)
            if mult is None or mult == 0:
                return None
            total += mult * 1_000_000
            break
    # milliarden (optional)
    for key in ['milliarden', 'milliarde']:
        if key in remainder:
            idx = remainder.find(key)
            left = remainder[:idx].strip().replace('-', '')
            remainder = remainder[idx + len(key):].strip()
            mult = 1 if left == '' else parse_german_below_thousand(left)
            if mult is None or mult == 0:
                return None
            total += mult * 1_000_000_000
            break
    # tausend
    if 'tausend' in remainder:
        idx = remainder.find('tausend')
        left = remainder[:idx].strip().replace('-', '')
        remainder = remainder[idx + len('tausend'):].strip()
        mult = 1 if left == '' else parse_german_below_thousand(left)
        if mult is None or mult == 0:
            return None
        total += mult * 1000
    # rest
    if remainder:
        parsed = parse_german_below_thousand(remainder)
        if parsed is None:
            return None
        total += parsed
    return total if total >= 0 else None

CH_DIGITS = {
    '零': 0, '〇': 0,
    '一': 1, '壹': 1,
    '二': 2, '贰': 2, '貳': 2, '两': 2, '兩': 2,
    '三': 3, '叁': 3, '參': 3,
    '四': 4, '肆': 4,
    '五': 5, '伍': 5,
    '六': 6, '陸': 6, '陆': 6,
    '七': 7, '柒': 7,
    '八': 8, '捌': 8,
    '九': 9, '玖': 9,
}
CH_UNIT_MAP = {
    '十': 10, '百': 100, '千': 1000,
    '万': 10_000, '萬': 10_000,
    '亿': 100_000_000, '億': 100_000_000,
    '兆': 1_000_000_000_000,
}

def chinese_to_int(token: str) -> Optional[int]:
    s = token.strip()
    if not is_cjk(s):
        return None
    total = 0
    section = 0
    temp = 0
    last_unit_mag = 1
    used_small_in_section = False
    saw_zero_after_last_unit = False

    for ch in s:
        if ch in CH_DIGITS:
            temp = CH_DIGITS[ch]
            continue
        if ch in ('零', '〇'):
            temp = 0
            saw_zero_after_last_unit = True
            continue
        unit = CH_UNIT_MAP.get(ch)
        if unit is None:
            return None
        if unit < 10_000:  # small unit
            if temp == 0:
                temp = 1
            section += temp * unit
            temp = 0
            last_unit_mag = unit
            used_small_in_section = True
            saw_zero_after_last_unit = False
        else:  # large unit: 万, 亿, 兆
            # Add any leftover temp as ones in the current section
            if temp != 0:
                section += temp
                temp = 0
            if section == 0:
                section = 1
            total += section * unit
            section = 0
            last_unit_mag = unit
            used_small_in_section = False
            saw_zero_after_last_unit = False

    # End of string handling: implicit units
    if temp != 0:
        if used_small_in_section:
            # If we used a small unit in this section, a trailing digit may imply the next lower unit
            if last_unit_mag >= 100 and not saw_zero_after_last_unit:
                section += temp * (last_unit_mag // 10)
            else:
                section += temp
        else:
            # No small unit in this section; if there was a previous big unit, scale by its /10
            if last_unit_mag >= 10_000 and not saw_zero_after_last_unit:
                section += temp * (last_unit_mag // 10)
            else:
                section += temp

    return total + section

LANG_ROMAN = 'roman'
LANG_EN = 'english'
LANG_ZH_TRAD = 'zh_trad'
LANG_ZH_SIMP = 'zh_simp'
LANG_DE = 'german'
LANG_AR = 'arabic'

LANG_RANK = {
    LANG_ROMAN: 1,
    LANG_EN: 2,
    LANG_ZH_TRAD: 3,
    LANG_ZH_SIMP: 4,
    LANG_DE: 5,
    LANG_AR: 6,
}

def detect_language(token: str) -> Optional[str]:
    t = token.strip()
    if not t:
        return None
    # Chinese
    zh = detect_chinese_variant(t)
    if zh is not None:
        return zh
    # Roman
    if re.fullmatch(r'[IVXLCDMivxlcdm]+', t):
        return LANG_ROMAN
    # Arabic numerals
    if re.fullmatch(r'[0-9][0-9,._\s]*', t) and re.fullmatch(r'\d+', re.sub(r'[,._\s]', '', t)):
        return LANG_AR
    # English
    if english_to_int(t) is not None:
        return LANG_EN
    # German
    if german_to_int(t) is not None:
        return LANG_DE
    return None

def parse_value_with_language(token: str) -> Tuple[Optional[int], Optional[str]]:
    language = detect_language(token)
    if language is None:
        return None, None
    if language == LANG_ROMAN:
        return roman_to_int(token), language
    if language == LANG_AR:
        try:
            normalized = re.sub(r'[,._\s]', '', token)
            value = int(normalized)
            if value < 0:
                return None, None
            return value, language
        except Exception:
            return None, None
    if language == LANG_EN:
        return english_to_int(token), language
    if language == LANG_DE:
        return german_to_int(token), language
    if language in (LANG_ZH_TRAD, LANG_ZH_SIMP):
        return chinese_to_int(token), language
    return None, None

def sort_duolingo_list(part: str, items: List[str], challenge: Any) -> Tuple[Optional[List[str]], Optional[str]]:
    parsed: List[Tuple[int, str, int, str]] = []  # value, language, index, original
    for idx, tok in enumerate(items):
        value, language = parse_value_with_language(tok)
        if value is None or language is None:
            return None, f"Unrecognized token '{tok}' in challenge {challenge}"
        if part == 'ONE' and language not in (LANG_ROMAN, LANG_AR):
            return None, f"Part ONE expects only Roman or Arabic numerals. Got '{tok}'."
        parsed.append((value, language, idx, tok))
    parsed.sort(key=lambda it: (it[0], LANG_RANK[it[1]], it[2]))
    if part == 'ONE':
        return [str(v) for (v, _lang, _i, _o) in parsed], None
    else:
        return [o for (_v, _lang, _i, o) in parsed], None

@app.route('/duolingo-sort', methods=['POST'])
def duolingo_sort():
    data = request.get_json(silent=True) or {}
    part = data.get('part')
    challenge = data.get('challenge')
    challenge_input = data.get('challengeInput') or {}
    items = challenge_input.get('unsortedList')
    if part not in ('ONE', 'TWO'):
        return bad_request("'part' must be 'ONE' or 'TWO'.")
    if not isinstance(items, list) or any(not isinstance(x, str) for x in items):
        return bad_request("'challengeInput.unsortedList' must be a list of strings.")
    result, err = sort_duolingo_list(part, items, challenge)
    if err is not None:
        return bad_request(err)
    return jsonify({"sortedList": result})


@app.route("/the-mages-gambit", methods=["POST"])
def mages_gambit():
    """
    Calculate the minimum time Klein needs to defeat all undead and join the expedition.

    Expected input format:
    [
        {
            "intel": [[front, mp_cost], ...],
            "reserve": int,
            "fronts": int,
            "stamina": int
        },
        ...
    ]

    Returns:
    [
        {"time": int},
        ...
    ]
    """
    try:
        payload = request.get_json(silent=True)
        if not isinstance(payload, list):
            return jsonify({"error": "Expected array of test cases"}), 400

        results = []

        for test_case in payload:
            if not isinstance(test_case, dict):
                return jsonify({"error": "Each test case must be an object"}), 400

            intel = test_case.get("intel", [])
            reserve = test_case.get("reserve", 0)
            fronts = test_case.get("fronts", 0)
            stamina = test_case.get("stamina", 0)

            # Validate inputs
            if not isinstance(intel, list) or not isinstance(reserve, int) or not isinstance(stamina, int) or not isinstance(fronts, int):
                return jsonify({"error": "Invalid input types"}), 400

            if reserve <= 0 or stamina <= 0:
                return jsonify({"error": "'reserve' and 'stamina' must be positive"}), 400

            for attack in intel:
                if not isinstance(attack, list) or len(attack) != 2:
                    return jsonify({"error": "Each intel entry must be [front, mp_cost]"}), 400
                front, mp_cost = attack
                if not isinstance(front, int) or not isinstance(mp_cost, int):
                    return jsonify({"error": "Front and MP cost must be integers"}), 400
                if front < 1:
                    return jsonify({"error": "Front must be >= 1"}), 400
                if fronts > 0 and front > fronts:
                    return jsonify({"error": f"Front must be between 1 and {fronts}"}), 400
                if mp_cost < 1 or mp_cost > reserve:
                    return jsonify({"error": f"MP cost must be between 1 and {reserve}"}), 400

            # Calculate minimum time
            min_time = calculate_mage_combat_time(intel, reserve, stamina)
            results.append({"time": min_time})

        return jsonify(results), 200

    except Exception as e:
        return jsonify({"error": str(e)}), 500


def calculate_mage_combat_time(intel, reserve, stamina):
    """
    Calculate the minimum time needed for Klein to defeat all undead.

    Args:
        intel: List of [front, mp_cost] representing undead attacks in sequence
        reserve: Maximum mana capacity
        stamina: Number of spells that can be cast before cooldown required

    Returns:
        int: Minimum time in minutes
    """
    # Empty intel: no actions needed; earliest time is 0
    if not intel:
        return 0

    current_mp = reserve
    current_stamina = stamina
    total_time = 0
    last_front = None
    last_action_was_cooldown = False

    # Look ahead optimization: check if we can save time by pre-cooling before long same-front runs
    i = 0
    while i < len(intel):
        front, mp_cost = intel[i]
        
        # Look ahead to find same-front run length and total MP cost
        j = i
        run_mp_sum = 0
        run_length = 0
        while j < len(intel) and intel[j][0] == front:
            run_mp_sum += intel[j][1]
            run_length += 1
            j += 1
        
        # If this is a new front and we can't complete the run with current resources,
        # consider pre-cooling to avoid mid-run cooldown + retarget penalty
        if (last_front != front and 
            (current_mp < run_mp_sum or current_stamina < run_length) and
            (current_mp < reserve or current_stamina < stamina) and
            run_length > 1):  # Only for multi-attack runs
            
            # Pre-cool to avoid mid-run retarget
            total_time += 10
            current_mp = reserve
            current_stamina = stamina
            last_action_was_cooldown = True

        # Process each attack in the run
        for k in range(i, j):
            front, mp_cost = intel[k]
            
            # Check if we need cooldown before this attack
            had_cooldown = False
            if current_mp < mp_cost or current_stamina < 1:
                # Force cooldown to recover resources
                total_time += 10  # Cooldown takes 10 minutes
                current_mp = reserve
                current_stamina = stamina
                had_cooldown = True
                last_action_was_cooldown = True

            # Execute the attack
            # If same front as last attack AND no cooldown happened, extend AOE (0 extra time)
            if front == last_front and not had_cooldown:
                spell_time = 0  # Extend AOE, no extra time
            else:
                spell_time = 10  # New target or after cooldown

            total_time += spell_time
            current_mp -= mp_cost
            current_stamina -= 1
            last_front = front
            last_action_was_cooldown = False
        
        i = j

    # Must end with cooldown to be ready for expedition (unless already in cooldown)
    if not last_action_was_cooldown:
        total_time += 10

    return total_time
>>>>>>> beaa79dd
<|MERGE_RESOLUTION|>--- conflicted
+++ resolved
@@ -331,7 +331,592 @@
         # Minimal safe fallback
         resp_svg = '<svg xmlns="http://www.w3.org/2000/svg"><text>111111</text></svg>'
         return Response(resp_svg, mimetype='image/svg+xml')
-<<<<<<< HEAD
+
+        # =========================
+# Duolingo Sort - Utilities
+# =========================
+
+ROMAN_SYMBOLS = {
+    'I': 1,
+    'V': 5,
+    'X': 10,
+    'L': 50,
+    'C': 100,
+    'D': 500,
+    'M': 1000,
+}
+
+ROMAN_SUBTRACTIVES = {
+    'IV': 4,
+    'IX': 9,
+    'XL': 40,
+    'XC': 90,
+    'CD': 400,
+    'CM': 900,
+}
+
+def int_to_roman(value: int) -> str:
+    if value <= 0 or value >= 4000:
+        raise ValueError("Roman numerals support 1..3999")
+    numerals = [
+        (1000, 'M'), (900, 'CM'), (500, 'D'), (400, 'CD'),
+        (100, 'C'), (90, 'XC'), (50, 'L'), (40, 'XL'),
+        (10, 'X'), (9, 'IX'), (5, 'V'), (4, 'IV'), (1, 'I'),
+    ]
+    result = []
+    remaining = value
+    for amount, symbol in numerals:
+        count = remaining // amount
+        if count:
+            result.append(symbol * count)
+            remaining -= amount * count
+        if remaining == 0:
+            break
+    return ''.join(result)
+
+def roman_to_int(token: str) -> Optional[int]:
+    tok = token.upper()
+    if not re.fullmatch(r'[IVXLCDM]+', tok):
+        return None
+    index = 0
+    total = 0
+    while index < len(tok):
+        if index + 1 < len(tok) and tok[index:index+2] in ROMAN_SUBTRACTIVES:
+            total += ROMAN_SUBTRACTIVES[tok[index:index+2]]
+            index += 2
+        else:
+            value = ROMAN_SYMBOLS.get(tok[index])
+            if value is None:
+                return None
+            total += value
+            index += 1
+    # Validate canonical form by re-encoding
+    if total <= 0 or total >= 4000:
+        return None
+    if int_to_roman(total) != tok:
+        return None
+    return total
+
+def is_cjk(token: str) -> bool:
+    for ch in token:
+        code = ord(ch)
+        if (
+            0x3400 <= code <= 0x4DBF or
+            0x4E00 <= code <= 0x9FFF or
+            0xF900 <= code <= 0xFAFF
+        ):
+            return True
+    return False
+
+def detect_chinese_variant(token: str) -> Optional[str]:
+    if not is_cjk(token):
+        return None
+    trad_markers = sum(ch in set('萬億兩') for ch in token)
+    simp_markers = sum(ch in set('万亿两') for ch in token)
+    if trad_markers > simp_markers:
+        return 'zh_trad'
+    if simp_markers > trad_markers:
+        return 'zh_simp'
+    # Default to traditional if ambiguous but CJK
+    return 'zh_trad'
+
+EN_UNITS = {
+    'zero': 0, 'one': 1, 'two': 2, 'three': 3, 'four': 4,
+    'five': 5, 'six': 6, 'seven': 7, 'eight': 8, 'nine': 9,
+    'ten': 10, 'eleven': 11, 'twelve': 12, 'thirteen': 13, 'fourteen': 14,
+    'fifteen': 15, 'sixteen': 16, 'seventeen': 17, 'eighteen': 18, 'nineteen': 19,
+}
+EN_TENS = {
+    'twenty': 20, 'thirty': 30, 'forty': 40, 'fifty': 50,
+    'sixty': 60, 'seventy': 70, 'eighty': 80, 'ninety': 90,
+}
+EN_SCALES = {
+    'hundred': 100,
+    'thousand': 1000,
+    'million': 1000000,
+    'billion': 1000000000,
+}
+
+def english_to_int(token: str) -> Optional[int]:
+    s = token.lower().strip()
+    s = s.replace(',', ' ')
+    s = s.replace('-', ' ')
+    # plural scales to singular
+    s = re.sub(r'\b(hundreds)\b', 'hundred', s)
+    s = re.sub(r'\b(thousands)\b', 'thousand', s)
+    s = re.sub(r'\b(millions)\b', 'million', s)
+    s = re.sub(r'\b(billions)\b', 'billion', s)
+    # articles and filler
+    s = re.sub(r'\b(and)\b', ' ', s)
+    s = re.sub(r'\b(a|an)\b', 'one', s)
+    s = re.sub(r'\s+', ' ', s)
+    if not s:
+        return None
+    parts = s.split(' ')
+    valid_words = set(EN_UNITS) | set(EN_TENS) | set(EN_SCALES)
+    for w in parts:
+        if w and w not in valid_words:
+            return None
+    total = 0
+    current = 0
+    for word in parts:
+        if not word:
+            continue
+        if word in EN_UNITS:
+            current += EN_UNITS[word]
+        elif word in EN_TENS:
+            current += EN_TENS[word]
+        elif word == 'hundred':
+            if current == 0:
+                current = 1
+            current *= 100
+        else:
+            scale = EN_SCALES[word]
+            total += current * scale
+            current = 0
+    total += current
+    if total < 0:
+        return None
+    return total
+
+# German dictionaries
+DE_UNITS = {
+    'null': 0, 'eins': 1, 'ein': 1, 'eine': 1, 'einen': 1, 'einem': 1, 'einer': 1, 'eines': 1,
+    'zwei': 2, 'drei': 3, 'vier': 4,
+    'fuenf': 5, 'fünf': 5, 'sechs': 6, 'sieben': 7, 'acht': 8, 'neun': 9,
+    'zehn': 10, 'elf': 11, 'zwoelf': 12, 'zwölf': 12,
+}
+DE_TEENS = {
+    'dreizehn': 13, 'vierzehn': 14, 'fuenfzehn': 15, 'fünfzehn': 15,
+    'sechzehn': 16, 'siebzehn': 17, 'achtzehn': 18, 'neunzehn': 19,
+}
+DE_TENS = {
+    'zwanzig': 20, 'dreissig': 30, 'dreißig': 30, 'vierzig': 40,
+    'fuenfzig': 50, 'fünfzig': 50, 'sechzig': 60, 'siebzig': 70,
+    'achtzig': 80, 'neunzig': 90,
+}
+
+def normalize_german(s: str) -> str:
+    s = s.lower().strip()
+    s = s.replace('ß', 'ss')
+    return s
+
+def parse_german_below_thousand(s: str) -> Optional[int]:
+    s = s.replace(' ', '').replace('-', '')
+    # Handle hundreds
+    if 'hundert' in s:
+        idx = s.find('hundert')
+        left = s[:idx]
+        right = s[idx + len('hundert'):]
+        if left == '':
+            hundreds = 100
+        else:
+            if left in DE_UNITS:
+                hundreds = DE_UNITS[left] * 100
+            else:
+                # left may itself be a compound like 'zweiunddrei' (unlikely), reject
+                return None
+        rest = 0
+        if right:
+            parsed = parse_german_below_hundred(right)
+            if parsed is None:
+                return None
+            rest = parsed
+        return hundreds + rest
+    # Else below 100
+    return parse_german_below_hundred(s)
+
+def parse_german_below_hundred(s: str) -> Optional[int]:
+    s = s.replace(' ', '').replace('-', '')
+    if not s:
+        return 0
+    # direct matches
+    if s in DE_UNITS:
+        return DE_UNITS[s]
+    if s in DE_TEENS:
+        return DE_TEENS[s]
+    if s in DE_TENS:
+        return DE_TENS[s]
+    # pattern unit + 'und' + tens
+    if 'und' in s:
+        parts = s.split('und')
+        if len(parts) != 2:
+            return None
+        unit_part, tens_part = parts
+        if tens_part in DE_TENS and unit_part in DE_UNITS:
+            return DE_TENS[tens_part] + DE_UNITS[unit_part]
+        return None
+    return None
+
+def german_to_int(token: str) -> Optional[int]:
+    s = normalize_german(token)
+    if not s:
+        return None
+    # Large scales right-to-left
+    total = 0
+    remainder = s
+    # millions
+    for key in ['millionen', 'million']:
+        if key in remainder:
+            idx = remainder.find(key)
+            left = remainder[:idx].strip().replace('-', '')
+            remainder = remainder[idx + len(key):].strip()
+            mult = 1 if left == '' else parse_german_below_thousand(left)
+            if mult is None or mult == 0:
+                return None
+            total += mult * 1_000_000
+            break
+    # milliarden (optional)
+    for key in ['milliarden', 'milliarde']:
+        if key in remainder:
+            idx = remainder.find(key)
+            left = remainder[:idx].strip().replace('-', '')
+            remainder = remainder[idx + len(key):].strip()
+            mult = 1 if left == '' else parse_german_below_thousand(left)
+            if mult is None or mult == 0:
+                return None
+            total += mult * 1_000_000_000
+            break
+    # tausend
+    if 'tausend' in remainder:
+        idx = remainder.find('tausend')
+        left = remainder[:idx].strip().replace('-', '')
+        remainder = remainder[idx + len('tausend'):].strip()
+        mult = 1 if left == '' else parse_german_below_thousand(left)
+        if mult is None or mult == 0:
+            return None
+        total += mult * 1000
+    # rest
+    if remainder:
+        parsed = parse_german_below_thousand(remainder)
+        if parsed is None:
+            return None
+        total += parsed
+    return total if total >= 0 else None
+
+CH_DIGITS = {
+    '零': 0, '〇': 0,
+    '一': 1, '壹': 1,
+    '二': 2, '贰': 2, '貳': 2, '两': 2, '兩': 2,
+    '三': 3, '叁': 3, '參': 3,
+    '四': 4, '肆': 4,
+    '五': 5, '伍': 5,
+    '六': 6, '陸': 6, '陆': 6,
+    '七': 7, '柒': 7,
+    '八': 8, '捌': 8,
+    '九': 9, '玖': 9,
+}
+CH_UNIT_MAP = {
+    '十': 10, '百': 100, '千': 1000,
+    '万': 10_000, '萬': 10_000,
+    '亿': 100_000_000, '億': 100_000_000,
+    '兆': 1_000_000_000_000,
+}
+
+def chinese_to_int(token: str) -> Optional[int]:
+    s = token.strip()
+    if not is_cjk(s):
+        return None
+    total = 0
+    section = 0
+    temp = 0
+    last_unit_mag = 1
+    used_small_in_section = False
+    saw_zero_after_last_unit = False
+
+    for ch in s:
+        if ch in CH_DIGITS:
+            temp = CH_DIGITS[ch]
+            continue
+        if ch in ('零', '〇'):
+            temp = 0
+            saw_zero_after_last_unit = True
+            continue
+        unit = CH_UNIT_MAP.get(ch)
+        if unit is None:
+            return None
+        if unit < 10_000:  # small unit
+            if temp == 0:
+                temp = 1
+            section += temp * unit
+            temp = 0
+            last_unit_mag = unit
+            used_small_in_section = True
+            saw_zero_after_last_unit = False
+        else:  # large unit: 万, 亿, 兆
+            # Add any leftover temp as ones in the current section
+            if temp != 0:
+                section += temp
+                temp = 0
+            if section == 0:
+                section = 1
+            total += section * unit
+            section = 0
+            last_unit_mag = unit
+            used_small_in_section = False
+            saw_zero_after_last_unit = False
+
+    # End of string handling: implicit units
+    if temp != 0:
+        if used_small_in_section:
+            # If we used a small unit in this section, a trailing digit may imply the next lower unit
+            if last_unit_mag >= 100 and not saw_zero_after_last_unit:
+                section += temp * (last_unit_mag // 10)
+            else:
+                section += temp
+        else:
+            # No small unit in this section; if there was a previous big unit, scale by its /10
+            if last_unit_mag >= 10_000 and not saw_zero_after_last_unit:
+                section += temp * (last_unit_mag // 10)
+            else:
+                section += temp
+
+    return total + section
+
+LANG_ROMAN = 'roman'
+LANG_EN = 'english'
+LANG_ZH_TRAD = 'zh_trad'
+LANG_ZH_SIMP = 'zh_simp'
+LANG_DE = 'german'
+LANG_AR = 'arabic'
+
+LANG_RANK = {
+    LANG_ROMAN: 1,
+    LANG_EN: 2,
+    LANG_ZH_TRAD: 3,
+    LANG_ZH_SIMP: 4,
+    LANG_DE: 5,
+    LANG_AR: 6,
+}
+
+def detect_language(token: str) -> Optional[str]:
+    t = token.strip()
+    if not t:
+        return None
+    # Chinese
+    zh = detect_chinese_variant(t)
+    if zh is not None:
+        return zh
+    # Roman
+    if re.fullmatch(r'[IVXLCDMivxlcdm]+', t):
+        return LANG_ROMAN
+    # Arabic numerals
+    if re.fullmatch(r'[0-9][0-9,._\s]*', t) and re.fullmatch(r'\d+', re.sub(r'[,._\s]', '', t)):
+        return LANG_AR
+    # English
+    if english_to_int(t) is not None:
+        return LANG_EN
+    # German
+    if german_to_int(t) is not None:
+        return LANG_DE
+    return None
+
+def parse_value_with_language(token: str) -> Tuple[Optional[int], Optional[str]]:
+    language = detect_language(token)
+    if language is None:
+        return None, None
+    if language == LANG_ROMAN:
+        return roman_to_int(token), language
+    if language == LANG_AR:
+        try:
+            normalized = re.sub(r'[,._\s]', '', token)
+            value = int(normalized)
+            if value < 0:
+                return None, None
+            return value, language
+        except Exception:
+            return None, None
+    if language == LANG_EN:
+        return english_to_int(token), language
+    if language == LANG_DE:
+        return german_to_int(token), language
+    if language in (LANG_ZH_TRAD, LANG_ZH_SIMP):
+        return chinese_to_int(token), language
+    return None, None
+
+def sort_duolingo_list(part: str, items: List[str], challenge: Any) -> Tuple[Optional[List[str]], Optional[str]]:
+    parsed: List[Tuple[int, str, int, str]] = []  # value, language, index, original
+    for idx, tok in enumerate(items):
+        value, language = parse_value_with_language(tok)
+        if value is None or language is None:
+            return None, f"Unrecognized token '{tok}' in challenge {challenge}"
+        if part == 'ONE' and language not in (LANG_ROMAN, LANG_AR):
+            return None, f"Part ONE expects only Roman or Arabic numerals. Got '{tok}'."
+        parsed.append((value, language, idx, tok))
+    parsed.sort(key=lambda it: (it[0], LANG_RANK[it[1]], it[2]))
+    if part == 'ONE':
+        return [str(v) for (v, _lang, _i, _o) in parsed], None
+    else:
+        return [o for (_v, _lang, _i, o) in parsed], None
+
+@app.route('/duolingo-sort', methods=['POST'])
+def duolingo_sort():
+    data = request.get_json(silent=True) or {}
+    part = data.get('part')
+    challenge = data.get('challenge')
+    challenge_input = data.get('challengeInput') or {}
+    items = challenge_input.get('unsortedList')
+    if part not in ('ONE', 'TWO'):
+        return bad_request("'part' must be 'ONE' or 'TWO'.")
+    if not isinstance(items, list) or any(not isinstance(x, str) for x in items):
+        return bad_request("'challengeInput.unsortedList' must be a list of strings.")
+    result, err = sort_duolingo_list(part, items, challenge)
+    if err is not None:
+        return bad_request(err)
+    return jsonify({"sortedList": result})
+
+
+@app.route("/the-mages-gambit", methods=["POST"])
+def mages_gambit():
+    """
+    Calculate the minimum time Klein needs to defeat all undead and join the expedition.
+
+    Expected input format:
+    [
+        {
+            "intel": [[front, mp_cost], ...],
+            "reserve": int,
+            "fronts": int,
+            "stamina": int
+        },
+        ...
+    ]
+
+    Returns:
+    [
+        {"time": int},
+        ...
+    ]
+    """
+    try:
+        payload = request.get_json(silent=True)
+        if not isinstance(payload, list):
+            return jsonify({"error": "Expected array of test cases"}), 400
+
+        results = []
+
+        for test_case in payload:
+            if not isinstance(test_case, dict):
+                return jsonify({"error": "Each test case must be an object"}), 400
+
+            intel = test_case.get("intel", [])
+            reserve = test_case.get("reserve", 0)
+            fronts = test_case.get("fronts", 0)
+            stamina = test_case.get("stamina", 0)
+
+            # Validate inputs
+            if not isinstance(intel, list) or not isinstance(reserve, int) or not isinstance(stamina, int) or not isinstance(fronts, int):
+                return jsonify({"error": "Invalid input types"}), 400
+
+            if reserve <= 0 or stamina <= 0:
+                return jsonify({"error": "'reserve' and 'stamina' must be positive"}), 400
+
+            for attack in intel:
+                if not isinstance(attack, list) or len(attack) != 2:
+                    return jsonify({"error": "Each intel entry must be [front, mp_cost]"}), 400
+                front, mp_cost = attack
+                if not isinstance(front, int) or not isinstance(mp_cost, int):
+                    return jsonify({"error": "Front and MP cost must be integers"}), 400
+                if front < 1:
+                    return jsonify({"error": "Front must be >= 1"}), 400
+                if fronts > 0 and front > fronts:
+                    return jsonify({"error": f"Front must be between 1 and {fronts}"}), 400
+                if mp_cost < 1 or mp_cost > reserve:
+                    return jsonify({"error": f"MP cost must be between 1 and {reserve}"}), 400
+
+            # Calculate minimum time
+            min_time = calculate_mage_combat_time(intel, reserve, stamina)
+            results.append({"time": min_time})
+
+        return jsonify(results), 200
+
+    except Exception as e:
+        return jsonify({"error": str(e)}), 500
+
+
+def calculate_mage_combat_time(intel, reserve, stamina):
+    """
+    Calculate the minimum time needed for Klein to defeat all undead.
+
+    Args:
+        intel: List of [front, mp_cost] representing undead attacks in sequence
+        reserve: Maximum mana capacity
+        stamina: Number of spells that can be cast before cooldown required
+
+    Returns:
+        int: Minimum time in minutes
+    """
+    # Empty intel: no actions needed; earliest time is 0
+    if not intel:
+        return 0
+
+    current_mp = reserve
+    current_stamina = stamina
+    total_time = 0
+    last_front = None
+    last_action_was_cooldown = False
+
+    # Look ahead optimization: check if we can save time by pre-cooling before long same-front runs
+    i = 0
+    while i < len(intel):
+        front, mp_cost = intel[i]
+        
+        # Look ahead to find same-front run length and total MP cost
+        j = i
+        run_mp_sum = 0
+        run_length = 0
+        while j < len(intel) and intel[j][0] == front:
+            run_mp_sum += intel[j][1]
+            run_length += 1
+            j += 1
+        
+        # If this is a new front and we can't complete the run with current resources,
+        # consider pre-cooling to avoid mid-run cooldown + retarget penalty
+        if (last_front != front and 
+            (current_mp < run_mp_sum or current_stamina < run_length) and
+            (current_mp < reserve or current_stamina < stamina) and
+            run_length > 1):  # Only for multi-attack runs
+            
+            # Pre-cool to avoid mid-run retarget
+            total_time += 10
+            current_mp = reserve
+            current_stamina = stamina
+            last_action_was_cooldown = True
+
+        # Process each attack in the run
+        for k in range(i, j):
+            front, mp_cost = intel[k]
+            
+            # Check if we need cooldown before this attack
+            had_cooldown = False
+            if current_mp < mp_cost or current_stamina < 1:
+                # Force cooldown to recover resources
+                total_time += 10  # Cooldown takes 10 minutes
+                current_mp = reserve
+                current_stamina = stamina
+                had_cooldown = True
+                last_action_was_cooldown = True
+
+            # Execute the attack
+            # If same front as last attack AND no cooldown happened, extend AOE (0 extra time)
+            if front == last_front and not had_cooldown:
+                spell_time = 0  # Extend AOE, no extra time
+            else:
+                spell_time = 10  # New target or after cooldown
+
+            total_time += spell_time
+            current_mp -= mp_cost
+            current_stamina -= 1
+            last_front = front
+            last_action_was_cooldown = False
+        
+        i = j
+
+    # Must end with cooldown to be ready for expedition (unless already in cooldown)
+    if not last_action_was_cooldown:
+        total_time += 10
+
+    return total_time
     
 def lerp(a: float, b: float, t: float) -> float:
     return a + (b - a) * t
@@ -926,592 +1511,4 @@
     return jsonify({
         "instructions": next_instr,
         "end": False
-    })
-=======
-
-        # =========================
-# Duolingo Sort - Utilities
-# =========================
-
-ROMAN_SYMBOLS = {
-    'I': 1,
-    'V': 5,
-    'X': 10,
-    'L': 50,
-    'C': 100,
-    'D': 500,
-    'M': 1000,
-}
-
-ROMAN_SUBTRACTIVES = {
-    'IV': 4,
-    'IX': 9,
-    'XL': 40,
-    'XC': 90,
-    'CD': 400,
-    'CM': 900,
-}
-
-def int_to_roman(value: int) -> str:
-    if value <= 0 or value >= 4000:
-        raise ValueError("Roman numerals support 1..3999")
-    numerals = [
-        (1000, 'M'), (900, 'CM'), (500, 'D'), (400, 'CD'),
-        (100, 'C'), (90, 'XC'), (50, 'L'), (40, 'XL'),
-        (10, 'X'), (9, 'IX'), (5, 'V'), (4, 'IV'), (1, 'I'),
-    ]
-    result = []
-    remaining = value
-    for amount, symbol in numerals:
-        count = remaining // amount
-        if count:
-            result.append(symbol * count)
-            remaining -= amount * count
-        if remaining == 0:
-            break
-    return ''.join(result)
-
-def roman_to_int(token: str) -> Optional[int]:
-    tok = token.upper()
-    if not re.fullmatch(r'[IVXLCDM]+', tok):
-        return None
-    index = 0
-    total = 0
-    while index < len(tok):
-        if index + 1 < len(tok) and tok[index:index+2] in ROMAN_SUBTRACTIVES:
-            total += ROMAN_SUBTRACTIVES[tok[index:index+2]]
-            index += 2
-        else:
-            value = ROMAN_SYMBOLS.get(tok[index])
-            if value is None:
-                return None
-            total += value
-            index += 1
-    # Validate canonical form by re-encoding
-    if total <= 0 or total >= 4000:
-        return None
-    if int_to_roman(total) != tok:
-        return None
-    return total
-
-def is_cjk(token: str) -> bool:
-    for ch in token:
-        code = ord(ch)
-        if (
-            0x3400 <= code <= 0x4DBF or
-            0x4E00 <= code <= 0x9FFF or
-            0xF900 <= code <= 0xFAFF
-        ):
-            return True
-    return False
-
-def detect_chinese_variant(token: str) -> Optional[str]:
-    if not is_cjk(token):
-        return None
-    trad_markers = sum(ch in set('萬億兩') for ch in token)
-    simp_markers = sum(ch in set('万亿两') for ch in token)
-    if trad_markers > simp_markers:
-        return 'zh_trad'
-    if simp_markers > trad_markers:
-        return 'zh_simp'
-    # Default to traditional if ambiguous but CJK
-    return 'zh_trad'
-
-EN_UNITS = {
-    'zero': 0, 'one': 1, 'two': 2, 'three': 3, 'four': 4,
-    'five': 5, 'six': 6, 'seven': 7, 'eight': 8, 'nine': 9,
-    'ten': 10, 'eleven': 11, 'twelve': 12, 'thirteen': 13, 'fourteen': 14,
-    'fifteen': 15, 'sixteen': 16, 'seventeen': 17, 'eighteen': 18, 'nineteen': 19,
-}
-EN_TENS = {
-    'twenty': 20, 'thirty': 30, 'forty': 40, 'fifty': 50,
-    'sixty': 60, 'seventy': 70, 'eighty': 80, 'ninety': 90,
-}
-EN_SCALES = {
-    'hundred': 100,
-    'thousand': 1000,
-    'million': 1000000,
-    'billion': 1000000000,
-}
-
-def english_to_int(token: str) -> Optional[int]:
-    s = token.lower().strip()
-    s = s.replace(',', ' ')
-    s = s.replace('-', ' ')
-    # plural scales to singular
-    s = re.sub(r'\b(hundreds)\b', 'hundred', s)
-    s = re.sub(r'\b(thousands)\b', 'thousand', s)
-    s = re.sub(r'\b(millions)\b', 'million', s)
-    s = re.sub(r'\b(billions)\b', 'billion', s)
-    # articles and filler
-    s = re.sub(r'\b(and)\b', ' ', s)
-    s = re.sub(r'\b(a|an)\b', 'one', s)
-    s = re.sub(r'\s+', ' ', s)
-    if not s:
-        return None
-    parts = s.split(' ')
-    valid_words = set(EN_UNITS) | set(EN_TENS) | set(EN_SCALES)
-    for w in parts:
-        if w and w not in valid_words:
-            return None
-    total = 0
-    current = 0
-    for word in parts:
-        if not word:
-            continue
-        if word in EN_UNITS:
-            current += EN_UNITS[word]
-        elif word in EN_TENS:
-            current += EN_TENS[word]
-        elif word == 'hundred':
-            if current == 0:
-                current = 1
-            current *= 100
-        else:
-            scale = EN_SCALES[word]
-            total += current * scale
-            current = 0
-    total += current
-    if total < 0:
-        return None
-    return total
-
-# German dictionaries
-DE_UNITS = {
-    'null': 0, 'eins': 1, 'ein': 1, 'eine': 1, 'einen': 1, 'einem': 1, 'einer': 1, 'eines': 1,
-    'zwei': 2, 'drei': 3, 'vier': 4,
-    'fuenf': 5, 'fünf': 5, 'sechs': 6, 'sieben': 7, 'acht': 8, 'neun': 9,
-    'zehn': 10, 'elf': 11, 'zwoelf': 12, 'zwölf': 12,
-}
-DE_TEENS = {
-    'dreizehn': 13, 'vierzehn': 14, 'fuenfzehn': 15, 'fünfzehn': 15,
-    'sechzehn': 16, 'siebzehn': 17, 'achtzehn': 18, 'neunzehn': 19,
-}
-DE_TENS = {
-    'zwanzig': 20, 'dreissig': 30, 'dreißig': 30, 'vierzig': 40,
-    'fuenfzig': 50, 'fünfzig': 50, 'sechzig': 60, 'siebzig': 70,
-    'achtzig': 80, 'neunzig': 90,
-}
-
-def normalize_german(s: str) -> str:
-    s = s.lower().strip()
-    s = s.replace('ß', 'ss')
-    return s
-
-def parse_german_below_thousand(s: str) -> Optional[int]:
-    s = s.replace(' ', '').replace('-', '')
-    # Handle hundreds
-    if 'hundert' in s:
-        idx = s.find('hundert')
-        left = s[:idx]
-        right = s[idx + len('hundert'):]
-        if left == '':
-            hundreds = 100
-        else:
-            if left in DE_UNITS:
-                hundreds = DE_UNITS[left] * 100
-            else:
-                # left may itself be a compound like 'zweiunddrei' (unlikely), reject
-                return None
-        rest = 0
-        if right:
-            parsed = parse_german_below_hundred(right)
-            if parsed is None:
-                return None
-            rest = parsed
-        return hundreds + rest
-    # Else below 100
-    return parse_german_below_hundred(s)
-
-def parse_german_below_hundred(s: str) -> Optional[int]:
-    s = s.replace(' ', '').replace('-', '')
-    if not s:
-        return 0
-    # direct matches
-    if s in DE_UNITS:
-        return DE_UNITS[s]
-    if s in DE_TEENS:
-        return DE_TEENS[s]
-    if s in DE_TENS:
-        return DE_TENS[s]
-    # pattern unit + 'und' + tens
-    if 'und' in s:
-        parts = s.split('und')
-        if len(parts) != 2:
-            return None
-        unit_part, tens_part = parts
-        if tens_part in DE_TENS and unit_part in DE_UNITS:
-            return DE_TENS[tens_part] + DE_UNITS[unit_part]
-        return None
-    return None
-
-def german_to_int(token: str) -> Optional[int]:
-    s = normalize_german(token)
-    if not s:
-        return None
-    # Large scales right-to-left
-    total = 0
-    remainder = s
-    # millions
-    for key in ['millionen', 'million']:
-        if key in remainder:
-            idx = remainder.find(key)
-            left = remainder[:idx].strip().replace('-', '')
-            remainder = remainder[idx + len(key):].strip()
-            mult = 1 if left == '' else parse_german_below_thousand(left)
-            if mult is None or mult == 0:
-                return None
-            total += mult * 1_000_000
-            break
-    # milliarden (optional)
-    for key in ['milliarden', 'milliarde']:
-        if key in remainder:
-            idx = remainder.find(key)
-            left = remainder[:idx].strip().replace('-', '')
-            remainder = remainder[idx + len(key):].strip()
-            mult = 1 if left == '' else parse_german_below_thousand(left)
-            if mult is None or mult == 0:
-                return None
-            total += mult * 1_000_000_000
-            break
-    # tausend
-    if 'tausend' in remainder:
-        idx = remainder.find('tausend')
-        left = remainder[:idx].strip().replace('-', '')
-        remainder = remainder[idx + len('tausend'):].strip()
-        mult = 1 if left == '' else parse_german_below_thousand(left)
-        if mult is None or mult == 0:
-            return None
-        total += mult * 1000
-    # rest
-    if remainder:
-        parsed = parse_german_below_thousand(remainder)
-        if parsed is None:
-            return None
-        total += parsed
-    return total if total >= 0 else None
-
-CH_DIGITS = {
-    '零': 0, '〇': 0,
-    '一': 1, '壹': 1,
-    '二': 2, '贰': 2, '貳': 2, '两': 2, '兩': 2,
-    '三': 3, '叁': 3, '參': 3,
-    '四': 4, '肆': 4,
-    '五': 5, '伍': 5,
-    '六': 6, '陸': 6, '陆': 6,
-    '七': 7, '柒': 7,
-    '八': 8, '捌': 8,
-    '九': 9, '玖': 9,
-}
-CH_UNIT_MAP = {
-    '十': 10, '百': 100, '千': 1000,
-    '万': 10_000, '萬': 10_000,
-    '亿': 100_000_000, '億': 100_000_000,
-    '兆': 1_000_000_000_000,
-}
-
-def chinese_to_int(token: str) -> Optional[int]:
-    s = token.strip()
-    if not is_cjk(s):
-        return None
-    total = 0
-    section = 0
-    temp = 0
-    last_unit_mag = 1
-    used_small_in_section = False
-    saw_zero_after_last_unit = False
-
-    for ch in s:
-        if ch in CH_DIGITS:
-            temp = CH_DIGITS[ch]
-            continue
-        if ch in ('零', '〇'):
-            temp = 0
-            saw_zero_after_last_unit = True
-            continue
-        unit = CH_UNIT_MAP.get(ch)
-        if unit is None:
-            return None
-        if unit < 10_000:  # small unit
-            if temp == 0:
-                temp = 1
-            section += temp * unit
-            temp = 0
-            last_unit_mag = unit
-            used_small_in_section = True
-            saw_zero_after_last_unit = False
-        else:  # large unit: 万, 亿, 兆
-            # Add any leftover temp as ones in the current section
-            if temp != 0:
-                section += temp
-                temp = 0
-            if section == 0:
-                section = 1
-            total += section * unit
-            section = 0
-            last_unit_mag = unit
-            used_small_in_section = False
-            saw_zero_after_last_unit = False
-
-    # End of string handling: implicit units
-    if temp != 0:
-        if used_small_in_section:
-            # If we used a small unit in this section, a trailing digit may imply the next lower unit
-            if last_unit_mag >= 100 and not saw_zero_after_last_unit:
-                section += temp * (last_unit_mag // 10)
-            else:
-                section += temp
-        else:
-            # No small unit in this section; if there was a previous big unit, scale by its /10
-            if last_unit_mag >= 10_000 and not saw_zero_after_last_unit:
-                section += temp * (last_unit_mag // 10)
-            else:
-                section += temp
-
-    return total + section
-
-LANG_ROMAN = 'roman'
-LANG_EN = 'english'
-LANG_ZH_TRAD = 'zh_trad'
-LANG_ZH_SIMP = 'zh_simp'
-LANG_DE = 'german'
-LANG_AR = 'arabic'
-
-LANG_RANK = {
-    LANG_ROMAN: 1,
-    LANG_EN: 2,
-    LANG_ZH_TRAD: 3,
-    LANG_ZH_SIMP: 4,
-    LANG_DE: 5,
-    LANG_AR: 6,
-}
-
-def detect_language(token: str) -> Optional[str]:
-    t = token.strip()
-    if not t:
-        return None
-    # Chinese
-    zh = detect_chinese_variant(t)
-    if zh is not None:
-        return zh
-    # Roman
-    if re.fullmatch(r'[IVXLCDMivxlcdm]+', t):
-        return LANG_ROMAN
-    # Arabic numerals
-    if re.fullmatch(r'[0-9][0-9,._\s]*', t) and re.fullmatch(r'\d+', re.sub(r'[,._\s]', '', t)):
-        return LANG_AR
-    # English
-    if english_to_int(t) is not None:
-        return LANG_EN
-    # German
-    if german_to_int(t) is not None:
-        return LANG_DE
-    return None
-
-def parse_value_with_language(token: str) -> Tuple[Optional[int], Optional[str]]:
-    language = detect_language(token)
-    if language is None:
-        return None, None
-    if language == LANG_ROMAN:
-        return roman_to_int(token), language
-    if language == LANG_AR:
-        try:
-            normalized = re.sub(r'[,._\s]', '', token)
-            value = int(normalized)
-            if value < 0:
-                return None, None
-            return value, language
-        except Exception:
-            return None, None
-    if language == LANG_EN:
-        return english_to_int(token), language
-    if language == LANG_DE:
-        return german_to_int(token), language
-    if language in (LANG_ZH_TRAD, LANG_ZH_SIMP):
-        return chinese_to_int(token), language
-    return None, None
-
-def sort_duolingo_list(part: str, items: List[str], challenge: Any) -> Tuple[Optional[List[str]], Optional[str]]:
-    parsed: List[Tuple[int, str, int, str]] = []  # value, language, index, original
-    for idx, tok in enumerate(items):
-        value, language = parse_value_with_language(tok)
-        if value is None or language is None:
-            return None, f"Unrecognized token '{tok}' in challenge {challenge}"
-        if part == 'ONE' and language not in (LANG_ROMAN, LANG_AR):
-            return None, f"Part ONE expects only Roman or Arabic numerals. Got '{tok}'."
-        parsed.append((value, language, idx, tok))
-    parsed.sort(key=lambda it: (it[0], LANG_RANK[it[1]], it[2]))
-    if part == 'ONE':
-        return [str(v) for (v, _lang, _i, _o) in parsed], None
-    else:
-        return [o for (_v, _lang, _i, o) in parsed], None
-
-@app.route('/duolingo-sort', methods=['POST'])
-def duolingo_sort():
-    data = request.get_json(silent=True) or {}
-    part = data.get('part')
-    challenge = data.get('challenge')
-    challenge_input = data.get('challengeInput') or {}
-    items = challenge_input.get('unsortedList')
-    if part not in ('ONE', 'TWO'):
-        return bad_request("'part' must be 'ONE' or 'TWO'.")
-    if not isinstance(items, list) or any(not isinstance(x, str) for x in items):
-        return bad_request("'challengeInput.unsortedList' must be a list of strings.")
-    result, err = sort_duolingo_list(part, items, challenge)
-    if err is not None:
-        return bad_request(err)
-    return jsonify({"sortedList": result})
-
-
-@app.route("/the-mages-gambit", methods=["POST"])
-def mages_gambit():
-    """
-    Calculate the minimum time Klein needs to defeat all undead and join the expedition.
-
-    Expected input format:
-    [
-        {
-            "intel": [[front, mp_cost], ...],
-            "reserve": int,
-            "fronts": int,
-            "stamina": int
-        },
-        ...
-    ]
-
-    Returns:
-    [
-        {"time": int},
-        ...
-    ]
-    """
-    try:
-        payload = request.get_json(silent=True)
-        if not isinstance(payload, list):
-            return jsonify({"error": "Expected array of test cases"}), 400
-
-        results = []
-
-        for test_case in payload:
-            if not isinstance(test_case, dict):
-                return jsonify({"error": "Each test case must be an object"}), 400
-
-            intel = test_case.get("intel", [])
-            reserve = test_case.get("reserve", 0)
-            fronts = test_case.get("fronts", 0)
-            stamina = test_case.get("stamina", 0)
-
-            # Validate inputs
-            if not isinstance(intel, list) or not isinstance(reserve, int) or not isinstance(stamina, int) or not isinstance(fronts, int):
-                return jsonify({"error": "Invalid input types"}), 400
-
-            if reserve <= 0 or stamina <= 0:
-                return jsonify({"error": "'reserve' and 'stamina' must be positive"}), 400
-
-            for attack in intel:
-                if not isinstance(attack, list) or len(attack) != 2:
-                    return jsonify({"error": "Each intel entry must be [front, mp_cost]"}), 400
-                front, mp_cost = attack
-                if not isinstance(front, int) or not isinstance(mp_cost, int):
-                    return jsonify({"error": "Front and MP cost must be integers"}), 400
-                if front < 1:
-                    return jsonify({"error": "Front must be >= 1"}), 400
-                if fronts > 0 and front > fronts:
-                    return jsonify({"error": f"Front must be between 1 and {fronts}"}), 400
-                if mp_cost < 1 or mp_cost > reserve:
-                    return jsonify({"error": f"MP cost must be between 1 and {reserve}"}), 400
-
-            # Calculate minimum time
-            min_time = calculate_mage_combat_time(intel, reserve, stamina)
-            results.append({"time": min_time})
-
-        return jsonify(results), 200
-
-    except Exception as e:
-        return jsonify({"error": str(e)}), 500
-
-
-def calculate_mage_combat_time(intel, reserve, stamina):
-    """
-    Calculate the minimum time needed for Klein to defeat all undead.
-
-    Args:
-        intel: List of [front, mp_cost] representing undead attacks in sequence
-        reserve: Maximum mana capacity
-        stamina: Number of spells that can be cast before cooldown required
-
-    Returns:
-        int: Minimum time in minutes
-    """
-    # Empty intel: no actions needed; earliest time is 0
-    if not intel:
-        return 0
-
-    current_mp = reserve
-    current_stamina = stamina
-    total_time = 0
-    last_front = None
-    last_action_was_cooldown = False
-
-    # Look ahead optimization: check if we can save time by pre-cooling before long same-front runs
-    i = 0
-    while i < len(intel):
-        front, mp_cost = intel[i]
-        
-        # Look ahead to find same-front run length and total MP cost
-        j = i
-        run_mp_sum = 0
-        run_length = 0
-        while j < len(intel) and intel[j][0] == front:
-            run_mp_sum += intel[j][1]
-            run_length += 1
-            j += 1
-        
-        # If this is a new front and we can't complete the run with current resources,
-        # consider pre-cooling to avoid mid-run cooldown + retarget penalty
-        if (last_front != front and 
-            (current_mp < run_mp_sum or current_stamina < run_length) and
-            (current_mp < reserve or current_stamina < stamina) and
-            run_length > 1):  # Only for multi-attack runs
-            
-            # Pre-cool to avoid mid-run retarget
-            total_time += 10
-            current_mp = reserve
-            current_stamina = stamina
-            last_action_was_cooldown = True
-
-        # Process each attack in the run
-        for k in range(i, j):
-            front, mp_cost = intel[k]
-            
-            # Check if we need cooldown before this attack
-            had_cooldown = False
-            if current_mp < mp_cost or current_stamina < 1:
-                # Force cooldown to recover resources
-                total_time += 10  # Cooldown takes 10 minutes
-                current_mp = reserve
-                current_stamina = stamina
-                had_cooldown = True
-                last_action_was_cooldown = True
-
-            # Execute the attack
-            # If same front as last attack AND no cooldown happened, extend AOE (0 extra time)
-            if front == last_front and not had_cooldown:
-                spell_time = 0  # Extend AOE, no extra time
-            else:
-                spell_time = 10  # New target or after cooldown
-
-            total_time += spell_time
-            current_mp -= mp_cost
-            current_stamina -= 1
-            last_front = front
-            last_action_was_cooldown = False
-        
-        i = j
-
-    # Must end with cooldown to be ready for expedition (unless already in cooldown)
-    if not last_action_was_cooldown:
-        total_time += 10
-
-    return total_time
->>>>>>> beaa79dd
+    })